--- conflicted
+++ resolved
@@ -2,11 +2,7 @@
 
 pub mod character_codes;
 // pub mod node;
-<<<<<<< HEAD
-pub mod diagnostics;
-=======
 pub mod diagnostic;
->>>>>>> 9575425f
 pub mod node_flags;
 pub mod pseudobigint;
 pub mod syntax_kind;
